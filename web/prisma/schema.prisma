generator client {
  provider = "prisma-client-js"
}

// Seed configuration
// For development: uses regular seed.js with demo data
// For production: uses seed-production.js with essential data only

datasource db {
  provider = "postgresql"
  url      = env("DATABASE_URL")
  directUrl = env("DIRECT_URL")
}

model User {
  id                           String                 @id @default(cuid())
  email                        String                 @unique
  name                         String?
  firstName                    String?
  lastName                     String?
  phone                        String?
  dateOfBirth                  DateTime?
  pronouns                     String?
  profilePhotoUrl              String?
  hashedPassword               String
  role                         Role                   @default(VOLUNTEER)
  volunteerGrade               VolunteerGrade         @default(GREEN)
  emergencyContactName         String?
  emergencyContactRelationship String?
  emergencyContactPhone        String?
  medicalConditions            String?
  willingToProvideReference    Boolean                @default(false)
  howDidYouHearAboutUs         String?
  availableDays                String?
  availableLocations           String?
  emailNewsletterSubscription  Boolean                @default(true)
  notificationPreference       NotificationPreference @default(EMAIL)
  volunteerAgreementAccepted   Boolean                @default(false)
  healthSafetyPolicyAccepted   Boolean                @default(false)
  profileCompleted             Boolean                @default(false)
  
  // Parental consent for minors (under 16)
  requiresParentalConsent      Boolean                @default(false) // Calculated based on age
  parentalConsentReceived      Boolean                @default(false) // Admin manually sets after receiving signed PDF
  parentalConsentReceivedAt    DateTime?              // When admin approved parental consent
  parentalConsentApprovedBy    String?                // Admin who approved the consent
  
  // Shift shortage notification preferences
  receiveShortageNotifications Boolean                @default(true)
  excludedShortageNotificationTypes String[]          @default([]) // Array of shift type IDs they DON'T want notifications for (opt-out list), empty means get all types
  
  // Email verification
  emailVerified                Boolean                @default(false) // Whether email is verified
  emailVerificationToken       String?                @unique // Token for email verification
  emailVerificationTokenExpiresAt DateTime?          // When verification token expires
  
  // Password reset
  passwordResetToken           String?                @unique // Token for password reset
  passwordResetTokenExpiresAt  DateTime?              // When password reset token expires
  
  // Migration invitation tracking
  isMigrated                   Boolean                @default(false)
  migrationInvitationSent      Boolean                @default(false)
  migrationInvitationSentAt    DateTime?
  migrationInvitationCount     Int                    @default(0)
  migrationLastSentAt          DateTime?
  migrationInvitationToken     String?                @unique
  migrationTokenExpiresAt      DateTime?
  
  createdAt                    DateTime               @default(now())
  updatedAt                    DateTime               @updatedAt
  signups                      Signup[]
  achievements                 UserAchievement[]
  ledGroupBookings             GroupBooking[]         @relation("GroupLeader")
  groupInvitationsSent         GroupInvitation[]
  
  // Friend system relations
  friendships                  Friendship[]           @relation("UserFriendships")
  friendOf                     Friendship[]           @relation("FriendFriendships")
  initiatedFriendships         Friendship[]           @relation("InitiatedFriendships")
  sentFriendRequests           FriendRequest[]
  
  // Privacy settings
  friendVisibility             FriendVisibility       @default(FRIENDS_ONLY)
  allowFriendRequests          Boolean                @default(true)
  allowFriendSuggestions       Boolean                @default(true)
  
  // Notifications
  notifications                Notification[]
  
  // Restaurant Manager
  restaurantManager            RestaurantManager?
  
  // Regular volunteer relation
  regularVolunteer             RegularVolunteer?
  
  notificationGroupMembers     NotificationGroupMember[]
  
  // Auto-accept rules
  createdAutoAcceptRules       AutoAcceptRule[]       @relation("RuleCreator")
  overriddenAutoApprovals      AutoApproval[]         @relation("ApprovalOverrider")
  createdShiftTemplates        ShiftTemplate[]        @relation("TemplateCreator")
  
  // Admin notes
  adminNotes                   AdminNote[]            @relation("VolunteerNotes")
  createdAdminNotes            AdminNote[]            @relation("NoteCreator")
  
  // Custom labels (admin-only)
  customLabels                 UserCustomLabel[]
}

model ShiftType {
  id               String             @id @default(cuid())
  name             String             @unique
  description      String?
  createdAt        DateTime           @default(now())
  updatedAt        DateTime           @updatedAt
  shifts           Shift[]
  regularVolunteers RegularVolunteer[]
  autoAcceptRules  AutoAcceptRule[]
  shiftTemplates   ShiftTemplate[]
}

model ShiftTemplate {
  id          String    @id @default(cuid())
  name        String    
  shiftTypeId String
  location    String?   // If null, template applies to all locations
  startTime   String    // Format: "HH:MM"
  endTime     String    // Format: "HH:MM"
  capacity    Int
  notes       String?
  isActive    Boolean   @default(true)
  createdBy   String?   // User ID who created the template
  createdAt   DateTime  @default(now())
  updatedAt   DateTime  @updatedAt
  
  shiftType   ShiftType @relation(fields: [shiftTypeId], references: [id])
  creator     User?     @relation("TemplateCreator", fields: [createdBy], references: [id])
  
  @@unique([name, location]) // Template names must be unique per location (or globally if location is null)
}

model Shift {
  id            String         @id @default(cuid())
  shiftTypeId   String
  start         DateTime
  end           DateTime
  location      String?
  capacity      Int
  notes         String?
  createdAt     DateTime       @default(now())
  updatedAt     DateTime       @updatedAt
  shiftType     ShiftType      @relation(fields: [shiftTypeId], references: [id])
  signups       Signup[]
  groupBookings GroupBooking[]
}

model Signup {
  id             String         @id @default(cuid())
  userId         String
  shiftId        String
  status         SignupStatus   @default(CONFIRMED)
  groupBookingId String?
  createdAt      DateTime       @default(now())
  updatedAt      DateTime       @updatedAt
  
  // Cancellation tracking - only tracks cancellations from CONFIRMED status
  canceledAt     DateTime?      // When a CONFIRMED signup was canceled
  previousStatus String?        // Status before cancellation (only set when canceling from CONFIRMED)
  cancellationReason String?     // Optional reason for cancellation
  
  // Flexible placement tracking (deprecated - kept for backwards compatibility)
  isFlexiblePlacement Boolean    @default(false)
  originalShiftId     String?
  placedAt           DateTime?
  placementNotes     String?

  // Volunteer-provided note
  note           String?        // Optional note from volunteer when signing up
  
  shift          Shift          @relation(fields: [shiftId], references: [id])
  user           User           @relation(fields: [userId], references: [id])
  groupBooking   GroupBooking?  @relation(fields: [groupBookingId], references: [id])
  regularSignup  RegularSignup? // One-to-one relation with RegularSignup
  autoApproval   AutoApproval?
  
  @@unique([userId, shiftId])
  @@index([status, canceledAt])
  @@index([userId, canceledAt])
}

model Achievement {
  id          String              @id @default(cuid())
  name        String              @unique
  description String
  category    AchievementCategory
  icon        String
  criteria    String
  points      Int                 @default(0)
  isActive    Boolean             @default(true)
  createdAt   DateTime            @default(now())
  updatedAt   DateTime            @updatedAt
  users       UserAchievement[]
}

model UserAchievement {
  id            String      @id @default(cuid())
  userId        String
  achievementId String
  unlockedAt    DateTime    @default(now())
  progress      Int         @default(0)
  achievement   Achievement @relation(fields: [achievementId], references: [id])
  user          User        @relation(fields: [userId], references: [id])

  @@unique([userId, achievementId])
}

model GroupBooking {
  id          String              @id @default(cuid())
  name        String              // e.g., "Smith Family", "Acme Corp Team"
  description String?             // Optional group description
  shiftId     String
  leaderId    String              // Group leader (creator)
  maxMembers  Int                 @default(10) // Configurable limit
  status      GroupBookingStatus  @default(PENDING)
  notes       String?             // Admin/leader notes
  createdAt   DateTime            @default(now())
  updatedAt   DateTime            @updatedAt
  
  // Relations
  shift       Shift               @relation(fields: [shiftId], references: [id], onDelete: Cascade)
  leader      User                @relation("GroupLeader", fields: [leaderId], references: [id])
  signups     Signup[]            // Individual signups linked to this group
  invitations GroupInvitation[]   // Pending invitations
  
  @@unique([shiftId, leaderId]) // One group per leader per shift
}

model GroupInvitation {
  id             String                @id @default(cuid())
  groupBookingId String
  email          String
  invitedById    String
  status         GroupInvitationStatus @default(PENDING)
  message        String?               // Personal message from inviter
  token          String                @unique @default(cuid()) // For invitation links
  expiresAt      DateTime              // Invitation expiry (7 days)
  assignedShiftIds String[]            // Array of shift IDs this member is assigned to
  createdAt      DateTime              @default(now())
  updatedAt      DateTime              @updatedAt
  
  // Relations
  groupBooking   GroupBooking          @relation(fields: [groupBookingId], references: [id], onDelete: Cascade)
  invitedBy      User                  @relation(fields: [invitedById], references: [id])
  
  @@unique([groupBookingId, email])
}

enum Role {
  VOLUNTEER
  ADMIN
}

enum SignupStatus {
  PENDING
  REGULAR_PENDING  // Auto-generated signup for regular volunteers
  CONFIRMED
  WAITLISTED
  CANCELED
  NOT_NEEDED       // Shift/position was not needed (Nova status 7)
  UNAVAILABLE      // User became unavailable (Nova status 8)
  NO_SHOW
}

enum NotificationPreference {
  EMAIL
  SMS
  BOTH
  NONE
}

enum AchievementCategory {
  MILESTONE
  DEDICATION
  SPECIALIZATION
  COMMUNITY
  IMPACT
}

enum GroupBookingStatus {
  PENDING    // Awaiting admin review
  CONFIRMED  // Approved by admin
  WAITLISTED // On waitlist as a group
  CANCELED   // Canceled by leader or admin
  PARTIAL    // Some members approved, others not
}

enum GroupInvitationStatus {
  PENDING  // Invitation sent, awaiting response
  ACCEPTED // User accepted and joined (signup created)
  DECLINED // User declined invitation
  EXPIRED  // Invitation expired
  CANCELED // Canceled by leader
}

model Friendship {
  id          String           @id @default(cuid())
  userId      String
  friendId    String
  status      FriendshipStatus @default(PENDING)
  initiatedBy String           // Who sent the friend request
  createdAt   DateTime         @default(now())
  updatedAt   DateTime         @updatedAt
  
  // Relations
  user        User             @relation("UserFriendships", fields: [userId], references: [id], onDelete: Cascade)
  friend      User             @relation("FriendFriendships", fields: [friendId], references: [id], onDelete: Cascade)
  initiator   User             @relation("InitiatedFriendships", fields: [initiatedBy], references: [id])
  
  @@unique([userId, friendId])
  @@index([userId, status])
  @@index([friendId, status])
}

model FriendRequest {
  id          String                @id @default(cuid())
  fromUserId  String
  toEmail     String                // Can be existing user email or new invitation
  message     String?               // Personal message from requester
  token       String                @unique @default(cuid()) // For invitation links
  status      FriendRequestStatus   @default(PENDING)
  expiresAt   DateTime              // Request expiry (30 days)
  createdAt   DateTime              @default(now())
  updatedAt   DateTime              @updatedAt
  
  // Relations
  fromUser    User                  @relation(fields: [fromUserId], references: [id], onDelete: Cascade)
  
  @@unique([fromUserId, toEmail])
}

enum FriendshipStatus {
  PENDING     // Friend request sent, awaiting acceptance
  ACCEPTED    // Friendship established
  BLOCKED     // User blocked this friend
}

enum FriendRequestStatus {
  PENDING     // Request sent, awaiting response
  ACCEPTED    // Request accepted, friendship created
  DECLINED    // Request declined
  EXPIRED     // Request expired
  CANCELED    // Canceled by sender
}

enum FriendVisibility {
  PUBLIC        // Anyone can see user's shift activity
  FRIENDS_ONLY  // Only friends can see shift activity
  PRIVATE       // No one can see shift activity
}

enum VolunteerGrade {
  GREEN   // Standard volunteer
  YELLOW  // Experienced volunteer
  PINK    // Shift leader capability
}

model Notification {
  id             String           @id @default(cuid())
  userId         String           // Recipient of the notification
  type           NotificationType
  title          String           // e.g., "New friend request", "Shift confirmed"
  message        String           // e.g., "John Doe sent you a friend request"
  isRead         Boolean          @default(false)
  actionUrl      String?          // Optional URL to navigate to when clicked
  relatedId      String?          // ID of related entity (friendRequestId, shiftId, etc.)
  createdAt      DateTime         @default(now())
  updatedAt      DateTime         @updatedAt
  
  // Relations
  user           User             @relation(fields: [userId], references: [id], onDelete: Cascade)
  
  @@index([userId, isRead])
  @@index([userId, createdAt])
}

enum NotificationType {
  FRIEND_REQUEST_RECEIVED  // Someone sent you a friend request
  FRIEND_REQUEST_ACCEPTED  // Someone accepted your friend request
  SHIFT_CONFIRMED         // Your shift signup was confirmed
  SHIFT_WAITLISTED        // Your shift signup was waitlisted
  SHIFT_CANCELED          // Your shift was canceled by admin
  GROUP_INVITATION        // You were invited to a group booking
  ACHIEVEMENT_UNLOCKED    // You unlocked a new achievement
  SHIFT_CANCELLATION_MANAGER // Volunteer canceled shift - notify managers
  FLEXIBLE_PLACEMENT      // Deprecated - kept for backwards compatibility
<<<<<<< HEAD
  UNDERAGE_USER_REGISTERED // Underage user (under 16) registered - requires parental consent
=======
  UNDERAGE_USER_REGISTERED // Underage user registered - notify admins for parental consent
>>>>>>> 9d25c816
}

model RestaurantManager {
  id                   String   @id @default(cuid())
  userId               String   @unique
  locations            String[] // Array of location strings they manage
  receiveNotifications Boolean  @default(true)
  createdAt           DateTime @default(now())
  updatedAt           DateTime @updatedAt
  
  // Relations
  user                User     @relation(fields: [userId], references: [id], onDelete: Cascade)
}

model RegularVolunteer {
  id              String          @id @default(cuid())
  userId          String          @unique
  user            User            @relation(fields: [userId], references: [id], onDelete: Cascade)
  shiftTypeId     String
  shiftType       ShiftType       @relation(fields: [shiftTypeId], references: [id])
  location        String          // Wellington, Glen Innes, Onehunga
  frequency       Frequency       @default(WEEKLY)
  availableDays   String[]        // Array of day names: ["Monday", "Wednesday", "Friday"]
  isActive        Boolean         @default(true)
  isPausedByUser  Boolean         @default(false) // User-controlled pause
  pausedUntil     DateTime?       // Optional pause end date
  notes           String?         // Admin notes about this regular assignment
  volunteerNotes  String?         // Volunteer's own notes/preferences
  createdAt       DateTime        @default(now())
  createdBy       String          // Admin who created this
  updatedAt       DateTime        @updatedAt
  lastModifiedBy  String?         // Track who last modified (admin or volunteer)
  
  // Track auto-generated signups
  autoSignups     RegularSignup[]
  
  @@index([userId, isActive])
  @@index([shiftTypeId, location, isActive])
}

model RegularSignup {
  id                 String           @id @default(cuid())
  regularVolunteerId String
  regularVolunteer   RegularVolunteer @relation(fields: [regularVolunteerId], references: [id], onDelete: Cascade)
  signupId           String           @unique
  signup             Signup           @relation(fields: [signupId], references: [id], onDelete: Cascade)
  skipReason         String?          // If admin skips this auto-signup
  createdAt          DateTime         @default(now())
  
  @@index([regularVolunteerId])
}

enum Frequency {
  WEEKLY
  FORTNIGHTLY
  MONTHLY
}

// Saved filter groups for notifications
model NotificationGroup {
  id                String                    @id @default(cuid())
  name              String                    @unique
  description       String?
  filters           Json                      // Stored filter criteria
  isActive          Boolean                   @default(true)
  createdBy         String
  createdAt         DateTime                  @default(now())
  updatedAt         DateTime                  @updatedAt
  
  members           NotificationGroupMember[]
}

model NotificationGroupMember {
  id          String            @id @default(cuid())
  groupId     String
  userId      String
  addedAt     DateTime          @default(now())
  
  group       NotificationGroup @relation(fields: [groupId], references: [id], onDelete: Cascade)
  user        User              @relation(fields: [userId], references: [id], onDelete: Cascade)
  
  @@unique([groupId, userId])
  @@index([groupId])
  @@index([userId])
}

// Auto-accept rules for shift signups
model AutoAcceptRule {
  id                String              @id @default(cuid())
  name              String
  description       String?
  enabled           Boolean             @default(true)
  priority          Int                 @default(0) // Higher priority evaluated first
  global            Boolean             @default(false) // Apply to all shift types
  shiftTypeId       String?             // Specific shift type (if not global)
  location          String?             // Specific location (if null, applies to all locations)
  
  // Criteria - all optional, evaluated based on what's set
  minVolunteerGrade VolunteerGrade?     // Minimum grade required
  minCompletedShifts Int?               // Minimum completed shifts
  minAttendanceRate Float?              // Minimum attendance percentage (0-100)
  minAccountAgeDays Int?                // Days since registration
  maxDaysInAdvance  Int?                // Only auto-accept if shift is X+ days away
  requireShiftTypeExperience Boolean    @default(false) // Must have done this shift type before
  
  // Logic configuration
  criteriaLogic     CriteriaLogic       @default(AND) // AND or OR logic for criteria
  stopOnMatch       Boolean             @default(true) // Stop evaluating other rules if matched
  
  createdAt         DateTime            @default(now())
  updatedAt         DateTime            @updatedAt
  createdBy         String              // Admin who created the rule
  
  // Relations
  shiftType         ShiftType?          @relation(fields: [shiftTypeId], references: [id])
  creator           User                @relation("RuleCreator", fields: [createdBy], references: [id])
  approvals         AutoApproval[]      // Track which signups were auto-approved by this rule
  
  @@index([enabled, priority])
  @@index([shiftTypeId, enabled])
}

// Track auto-approvals for audit and override purposes
model AutoApproval {
  id              String           @id @default(cuid())
  signupId        String           @unique
  ruleId          String
  approvedAt      DateTime         @default(now())
  overridden      Boolean          @default(false)
  overriddenBy    String?
  overriddenAt    DateTime?
  overrideReason  String?
  
  // Relations
  signup          Signup           @relation(fields: [signupId], references: [id], onDelete: Cascade)
  rule            AutoAcceptRule   @relation(fields: [ruleId], references: [id])
  overrider       User?            @relation("ApprovalOverrider", fields: [overriddenBy], references: [id])
  
  @@index([ruleId])
  @@index([overridden])
}

enum CriteriaLogic {
  AND  // All criteria must be met
  OR   // Any criterion must be met
}

// Admin notes for volunteer management
model AdminNote {
  id          String   @id @default(cuid())
  volunteerId String   // User ID this note is about
  content     String   // Note content
  createdBy   String   // Admin who created the note
  createdAt   DateTime @default(now())
  updatedAt   DateTime @updatedAt
  isArchived  Boolean  @default(false) // For soft deletes
  
  // Relations
  volunteer   User     @relation("VolunteerNotes", fields: [volunteerId], references: [id], onDelete: Cascade)
  creator     User     @relation("NoteCreator", fields: [createdBy], references: [id])
  
  @@index([volunteerId, isArchived])
  @@index([createdBy])
  @@index([createdAt])
}

// Custom labels for admin use
model CustomLabel {
  id          String   @id @default(cuid())
  name        String   @unique
  color       String   // Tailwind color classes like "bg-purple-50 text-purple-700 border-purple-200"
  icon        String?  // Optional emoji icon
  isActive    Boolean  @default(true)
  createdAt   DateTime @default(now())
  updatedAt   DateTime @updatedAt
  
  // Relations
  users       UserCustomLabel[]
  
  @@index([isActive])
}

// Junction table for user custom labels
model UserCustomLabel {
  id        String   @id @default(cuid())
  userId    String
  labelId   String
  assignedAt DateTime @default(now())
  
  // Relations
  user      User        @relation(fields: [userId], references: [id], onDelete: Cascade)
  label     CustomLabel @relation(fields: [labelId], references: [id], onDelete: Cascade)
  
  @@unique([userId, labelId])
  @@index([userId])
  @@index([labelId])
}
<|MERGE_RESOLUTION|>--- conflicted
+++ resolved
@@ -395,11 +395,7 @@
   ACHIEVEMENT_UNLOCKED    // You unlocked a new achievement
   SHIFT_CANCELLATION_MANAGER // Volunteer canceled shift - notify managers
   FLEXIBLE_PLACEMENT      // Deprecated - kept for backwards compatibility
-<<<<<<< HEAD
-  UNDERAGE_USER_REGISTERED // Underage user (under 16) registered - requires parental consent
-=======
   UNDERAGE_USER_REGISTERED // Underage user registered - notify admins for parental consent
->>>>>>> 9d25c816
 }
 
 model RestaurantManager {
