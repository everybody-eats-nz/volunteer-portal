--- conflicted
+++ resolved
@@ -16,44 +16,6 @@
 ): Promise<void> {
   const emailService = getEmailService();
 
-<<<<<<< HEAD
-  const name =
-    data.firstName && data.lastName
-      ? `${data.firstName} ${data.lastName}`
-      : data.firstName || data.lastName || data.email;
-
-  const emailContent = `
-    Subject: Welcome to Everybody Eats Volunteer Portal!
-    
-    Hi ${name},
-    
-    You've been invited to join the Everybody Eats volunteer portal as a ${data.role.toLowerCase()}.
-    
-    Your login credentials:
-    Email: ${data.email}
-    Temporary Password: ${data.tempPassword}
-    
-    Please log in at: ${getBaseUrl()}/login
-    
-    For security, please change your password after your first login.
-    
-    Welcome to the team!
-    
-    Best regards,
-    The Everybody Eats Team
-  `;
-
-  // For development: log the email content
-  console.log("📧 Email would be sent:");
-  console.log(emailContent);
-
-  // In production, replace this with actual email sending:
-  // await emailProvider.send({
-  //   to: data.email,
-  //   subject: "Welcome to Everybody Eats Volunteer Portal!",
-  //   html: emailTemplate,
-  // });
-=======
   await emailService.sendUserInvitation({
     to: data.email,
     firstName: data.firstName,
@@ -61,7 +23,6 @@
     role: data.role,
     tempPassword: data.tempPassword,
   });
->>>>>>> 22cd8ca4
 }
 
 // Email templates for different scenarios
