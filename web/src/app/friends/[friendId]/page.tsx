--- conflicted
+++ resolved
@@ -3,12 +3,7 @@
 import { authOptions } from "@/lib/auth-options";
 import { redirect, notFound } from "next/navigation";
 import Link from "next/link";
-<<<<<<< HEAD
 import { format, differenceInDays, differenceInHours, subMonths } from "date-fns";
-import { Card, CardContent, CardHeader, CardTitle } from "@/components/ui/card";
-=======
-import { format, differenceInDays, differenceInHours } from "date-fns";
->>>>>>> bee7688f
 import { Badge } from "@/components/ui/badge";
 import { Button } from "@/components/ui/button";
 import { Avatar, AvatarImage, AvatarFallback } from "@/components/ui/avatar";
@@ -392,21 +387,12 @@
                       This Month
                     </p>
                   </div>
-<<<<<<< HEAD
-                  <div className="p-4 bg-gradient-to-br from-accent/10 to-accent/5 rounded-xl border border-accent/10">
-                    <p className="text-3xl font-bold text-accent mb-1">
-                      {avgPerMonth}
-                    </p>
-                    <p className="text-sm text-muted-foreground font-medium">
-                      Avg/Month (Last {monthsForAverage} {monthsForAverage === 1 ? 'Month' : 'Months'})
-=======
                   <div className="group p-5 bg-gradient-to-br from-blue-500/10 via-blue-500/5 to-background rounded-xl border border-blue-500/20 hover:border-blue-500/40 transition-all duration-300 hover:shadow-md">
                     <p className="text-4xl font-bold text-blue-600 dark:text-blue-400 mb-2 group-hover:scale-110 transition-transform">
-                      {Math.round(friendTotalShifts / friendshipMonths)}
+                      {avgPerMonth}
                     </p>
                     <p className="text-xs text-muted-foreground font-semibold uppercase tracking-wide">
-                      Avg/Month
->>>>>>> bee7688f
+                      Avg/Month (Last {monthsForAverage} {monthsForAverage === 1 ? 'Month' : 'Months'})
                     </p>
                   </div>
                 </div>
