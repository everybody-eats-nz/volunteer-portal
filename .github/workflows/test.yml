name: Test
permissions:
  contents: read

on:
  push:
    branches: [main]
    paths: ["web/**", ".github/workflows/test.yml"]
  pull_request:
    branches: [main]
    paths: ["web/**", ".github/workflows/test.yml"]

permissions:
  contents: read
  pull-requests: write

jobs:
  test:
    name: Playwright Tests
    runs-on: ubuntu-latest
    strategy:
      fail-fast: false
      matrix:
        shard:
          [
            1,
            2,
            3,
            4,
            5,
            6,
            7,
            8,
            9,
            10,
            11,
            12,
            13,
            14,
            15,
            16,
            17,
            18,
            19,
            20,
          ]

    services:
      postgres:
        image: postgres:15
        env:
          POSTGRES_USER: postgres
          POSTGRES_PASSWORD: password
          POSTGRES_DB: volunteer-portal
        options: >-
          --health-cmd pg_isready
          --health-interval 10s
          --health-timeout 5s
          --health-retries 5
        ports:
          - 5432:5432

    steps:
      - name: Checkout
        uses: actions/checkout@v4

      - name: Setup Node.js
        uses: actions/setup-node@v4
        with:
          node-version: "20"
          cache: "npm"
          cache-dependency-path: web/package-lock.json

      - name: Install dependencies
        run: |
          cd web
          npm ci

<<<<<<< HEAD
      - name: Cache Playwright browsers
        uses: actions/cache@v4
        with:
          path: ~/.cache/ms-playwright
          key: playwright-${{ runner.os }}-${{ hashFiles('web/package-lock.json') }}
=======
      - name: Get Playwright version
        run: |
          cd web
          echo "PLAYWRIGHT_VERSION=$(npx playwright --version | grep -oE '[0-9]+\.[0-9]+\.[0-9]+' | head -1)" >> $GITHUB_ENV

      - name: Cache Playwright browsers
        uses: actions/cache@v4
        id: playwright-cache
        with:
          path: ~/.cache/ms-playwright
          key: ${{ runner.os }}-playwright-${{ env.PLAYWRIGHT_VERSION }}
          restore-keys: |
            ${{ runner.os }}-playwright-
>>>>>>> 75d910ef

      - name: Install Playwright Browsers
        run: |
          cd web
          npx playwright install --with-deps chromium
        if: steps.playwright-cache.outputs.cache-hit != 'true'

      - name: Setup test database
        env:
          DATABASE_URL: postgresql://postgres:password@localhost:5432/volunteer-portal
          DIRECT_URL: postgresql://postgres:password@localhost:5432/volunteer-portal
          TZ: Pacific/Auckland
        run: |
          cd web
          cp .env.example .env
          echo "NEXTAUTH_SECRET=test-secret-for-ci" >> .env.local
          echo "NEXTAUTH_URL=http://localhost:3000" >> .env.local
          npx prisma migrate deploy
          npx prisma db seed

      - name: Run Playwright tests
        env:
          DATABASE_URL: postgresql://postgres:password@localhost:5432/volunteer-portal
          DIRECT_URL: postgresql://postgres:password@localhost:5432/volunteer-portal
          NEXTAUTH_SECRET: test-secret-for-ci
          NEXTAUTH_URL: http://localhost:3000
          TZ: Pacific/Auckland
        run: |
          cd web
          npx playwright test --shard=${{ matrix.shard }}/${{ strategy.job-total }} --project=chromium --reporter=blob

      - name: Upload blob report
        uses: actions/upload-artifact@v4
        if: always()
        with:
          name: blob-report-${{ matrix.shard }}
          path: web/blob-report/
          retention-days: 1

  merge-reports:
    if: always()
    needs: [test]
    runs-on: ubuntu-latest
    steps:
      - name: Checkout
        uses: actions/checkout@v4

      - name: Setup Node.js
        uses: actions/setup-node@v4
        with:
          node-version: "20"
          cache: "npm"
          cache-dependency-path: web/package-lock.json

      - name: Install dependencies
        run: |
          cd web
          npm ci

      - name: Download all blob reports
        uses: actions/download-artifact@v4
        with:
          path: all-blob-reports
          pattern: blob-report-*
          merge-multiple: true

      - name: Merge test reports
        run: |
          cd web
          npx playwright merge-reports --reporter=html ../all-blob-reports

      - name: Upload merged report
        uses: actions/upload-artifact@v4
        with:
          name: playwright-report-merged
          path: web/playwright-report/
          retention-days: 30

<<<<<<< HEAD
      - name: Run coverage tests
        if: github.event_name == 'pull_request'
        working-directory: web
        run: |
          # Run tests with coverage collection
          npm run test:e2e:coverage
        env:
          DATABASE_URL: postgresql://postgres:password@localhost:5432/volunteer-portal
          NEXTAUTH_URL: http://localhost:3000
          NEXTAUTH_SECRET: test-secret-for-ci
          NODE_ENV: test
          COVERAGE: true

      - name: Generate coverage report
        if: github.event_name == 'pull_request'
        working-directory: web
        run: |
          # Check if playwright-test-coverage generated coverage data
          if [ -f "coverage/coverage-summary.json" ]; then
            echo "Coverage data found, generating report..."
            
            # Create markdown summary from playwright-test-coverage output
            echo "# 📊 Code Coverage Report" > coverage-report.md
            echo "" >> coverage-report.md
            echo "## Coverage Summary" >> coverage-report.md
            echo "" >> coverage-report.md
            
            # Parse coverage summary and create table
            node -e "
              const fs = require('fs');
              const summary = JSON.parse(fs.readFileSync('coverage/coverage-summary.json', 'utf8'));
              const total = summary.total;
              
              console.log('| Metric | Coverage | Covered/Total |');
              console.log('|--------|----------|---------------|');
              console.log(\`| **Statements** | \${total.statements.pct}% | \${total.statements.covered}/\${total.statements.total} |\`);
              console.log(\`| **Branches** | \${total.branches.pct}% | \${total.branches.covered}/\${total.branches.total} |\`);
              console.log(\`| **Functions** | \${total.functions.pct}% | \${total.functions.covered}/\${total.functions.total} |\`);
              console.log(\`| **Lines** | \${total.lines.pct}% | \${total.lines.covered}/\${total.lines.total} |\`);
            " >> coverage-report.md
            
            echo "" >> coverage-report.md
            echo "## Files with Coverage" >> coverage-report.md
            echo "" >> coverage-report.md
            
            # List files with coverage (limit to top 20 to avoid too long comments)
            node -e "
              const fs = require('fs');
              const summary = JSON.parse(fs.readFileSync('coverage/coverage-summary.json', 'utf8'));
              const files = Object.keys(summary).filter(key => key !== 'total').slice(0, 20);
              
              if (files.length === 0) {
                console.log('No individual file coverage data available.');
              } else {
                files.forEach(file => {
                  const fileCov = summary[file];
                  console.log(\`- \\\`\${file}\\\` - \${fileCov.statements.pct}% statements, \${fileCov.lines.pct}% lines\`);
                });
                
                if (Object.keys(summary).length - 1 > 20) {
                  console.log(\`\n... and \${Object.keys(summary).length - 1 - 20} more files\`);
                }
              }
            " >> coverage-report.md
            
          elif [ -f "coverage/lcov.info" ]; then
            echo "LCOV coverage data found..."
            echo "# 📊 Code Coverage Report" > coverage-report.md
            echo "" >> coverage-report.md
            echo "Coverage data was generated but summary is not available in the expected format." >> coverage-report.md
            echo "Check the full coverage report in the artifacts." >> coverage-report.md
            
          else
            echo "# 📊 Code Coverage Report" > coverage-report.md
            echo "" >> coverage-report.md
            echo "⚠️ No coverage data was collected during test execution." >> coverage-report.md
            echo "" >> coverage-report.md
            echo "This may be due to:" >> coverage-report.md
            echo "- Tests not executing JavaScript application code" >> coverage-report.md
            echo "- Coverage plugin not properly configured" >> coverage-report.md
            echo "- Build optimizations removing instrumentation" >> coverage-report.md
          fi

      - name: Upload coverage reports
        if: github.event_name == 'pull_request'
        uses: actions/upload-artifact@v4
        with:
          name: coverage-report
          path: |
            web/coverage/
            web/coverage-report.md
          retention-days: 30

      - name: Comment PR with coverage
        if: github.event_name == 'pull_request'
        uses: actions/github-script@v7
        with:
          script: |
            const fs = require('fs');
            
            let coverageReport = '';
            try {
              coverageReport = fs.readFileSync('web/coverage-report.md', 'utf8');
            } catch (error) {
              coverageReport = '# Test Coverage Report\n\nNo coverage report generated.';
            }
            
            const { data: comments } = await github.rest.issues.listComments({
              owner: context.repo.owner,
              repo: context.repo.repo,
              issue_number: context.issue.number,
            });
            
            // Find existing coverage comment
            const existingComment = comments.find(comment => 
              comment.body.includes('📊 Code Coverage Report') && 
              comment.user.type === 'Bot'
            );
            
            const commentBody = `${coverageReport}
            
            ---
            *Generated from Playwright e2e tests with JavaScript coverage collection.*`;
            
            if (existingComment) {
              // Update existing comment
              await github.rest.issues.updateComment({
                owner: context.repo.owner,
                repo: context.repo.repo,
                comment_id: existingComment.id,
                body: commentBody
              });
            } else {
              // Create new comment
              await github.rest.issues.createComment({
                owner: context.repo.owner,
                repo: context.repo.repo,
                issue_number: context.issue.number,
                body: commentBody
              });
            }

  summary:
=======
  tests-passed:
>>>>>>> 75d910ef
    if: always()
    needs: [test, merge-reports]
    runs-on: ubuntu-latest
    name: Tests passed
    steps:
      - name: Check all jobs
        run: |
          if [[ "${{ needs.test.result }}" == "failure" || "${{ needs.merge-reports.result }}" == "failure" ]]; then
            echo "❌ Tests failed"
            exit 1
          elif [[ "${{ needs.test.result }}" == "cancelled" || "${{ needs.merge-reports.result }}" == "cancelled" ]]; then
            echo "🟡 Tests cancelled"
            exit 1
          else
            echo "✅ All tests passed"
          fi<|MERGE_RESOLUTION|>--- conflicted
+++ resolved
@@ -1,6 +1,4 @@
 name: Test
-permissions:
-  contents: read
 
 on:
   push:
@@ -76,13 +74,6 @@
           cd web
           npm ci
 
-<<<<<<< HEAD
-      - name: Cache Playwright browsers
-        uses: actions/cache@v4
-        with:
-          path: ~/.cache/ms-playwright
-          key: playwright-${{ runner.os }}-${{ hashFiles('web/package-lock.json') }}
-=======
       - name: Get Playwright version
         run: |
           cd web
@@ -96,7 +87,6 @@
           key: ${{ runner.os }}-playwright-${{ env.PLAYWRIGHT_VERSION }}
           restore-keys: |
             ${{ runner.os }}-playwright-
->>>>>>> 75d910ef
 
       - name: Install Playwright Browsers
         run: |
@@ -175,9 +165,56 @@
           path: web/playwright-report/
           retention-days: 30
 
-<<<<<<< HEAD
+  coverage:
+    name: Code Coverage
+    if: github.event_name == 'pull_request'
+    needs: [test]
+    runs-on: ubuntu-latest
+    services:
+      postgres:
+        image: postgres:15
+        env:
+          POSTGRES_USER: postgres
+          POSTGRES_PASSWORD: password
+          POSTGRES_DB: volunteer-portal
+        options: >-
+          --health-cmd pg_isready
+          --health-interval 10s
+          --health-timeout 5s
+          --health-retries 5
+        ports:
+          - 5432:5432
+
+    steps:
+      - name: Checkout
+        uses: actions/checkout@v4
+
+      - name: Setup Node.js
+        uses: actions/setup-node@v4
+        with:
+          node-version: "20"
+          cache: "npm"
+          cache-dependency-path: web/package-lock.json
+
+      - name: Install dependencies
+        run: |
+          cd web
+          npm ci
+
+      - name: Setup test database
+        env:
+          DATABASE_URL: postgresql://postgres:password@localhost:5432/volunteer-portal
+          DIRECT_URL: postgresql://postgres:password@localhost:5432/volunteer-portal
+          TZ: Pacific/Auckland
+        run: |
+          cd web
+          cp .env.example .env
+          echo "NEXTAUTH_SECRET=test-secret-for-ci" >> .env.local
+          echo "NEXTAUTH_URL=http://localhost:3000" >> .env.local
+          npx prisma migrate deploy
+          npx prisma db seed
+
       - name: Run coverage tests
-        if: github.event_name == 'pull_request'
         working-directory: web
         run: |
           # Run tests with coverage collection
@@ -190,25 +227,24 @@
           COVERAGE: true
 
       - name: Generate coverage report
-        if: github.event_name == 'pull_request'
         working-directory: web
         run: |
           # Check if playwright-test-coverage generated coverage data
           if [ -f "coverage/coverage-summary.json" ]; then
             echo "Coverage data found, generating report..."
-            
+
             # Create markdown summary from playwright-test-coverage output
             echo "# 📊 Code Coverage Report" > coverage-report.md
             echo "" >> coverage-report.md
             echo "## Coverage Summary" >> coverage-report.md
             echo "" >> coverage-report.md
-            
+
             # Parse coverage summary and create table
             node -e "
               const fs = require('fs');
               const summary = JSON.parse(fs.readFileSync('coverage/coverage-summary.json', 'utf8'));
               const total = summary.total;
-              
+
               console.log('| Metric | Coverage | Covered/Total |');
               console.log('|--------|----------|---------------|');
               console.log(\`| **Statements** | \${total.statements.pct}% | \${total.statements.covered}/\${total.statements.total} |\`);
@@ -216,17 +252,17 @@
               console.log(\`| **Functions** | \${total.functions.pct}% | \${total.functions.covered}/\${total.functions.total} |\`);
               console.log(\`| **Lines** | \${total.lines.pct}% | \${total.lines.covered}/\${total.lines.total} |\`);
             " >> coverage-report.md
-            
+
             echo "" >> coverage-report.md
             echo "## Files with Coverage" >> coverage-report.md
             echo "" >> coverage-report.md
-            
+
             # List files with coverage (limit to top 20 to avoid too long comments)
             node -e "
               const fs = require('fs');
               const summary = JSON.parse(fs.readFileSync('coverage/coverage-summary.json', 'utf8'));
               const files = Object.keys(summary).filter(key => key !== 'total').slice(0, 20);
-              
+
               if (files.length === 0) {
                 console.log('No individual file coverage data available.');
               } else {
@@ -234,20 +270,20 @@
                   const fileCov = summary[file];
                   console.log(\`- \\\`\${file}\\\` - \${fileCov.statements.pct}% statements, \${fileCov.lines.pct}% lines\`);
                 });
-                
+
                 if (Object.keys(summary).length - 1 > 20) {
                   console.log(\`\n... and \${Object.keys(summary).length - 1 - 20} more files\`);
                 }
               }
             " >> coverage-report.md
-            
+
           elif [ -f "coverage/lcov.info" ]; then
             echo "LCOV coverage data found..."
             echo "# 📊 Code Coverage Report" > coverage-report.md
             echo "" >> coverage-report.md
             echo "Coverage data was generated but summary is not available in the expected format." >> coverage-report.md
             echo "Check the full coverage report in the artifacts." >> coverage-report.md
-            
+
           else
             echo "# 📊 Code Coverage Report" > coverage-report.md
             echo "" >> coverage-report.md
@@ -260,7 +296,6 @@
           fi
 
       - name: Upload coverage reports
-        if: github.event_name == 'pull_request'
         uses: actions/upload-artifact@v4
         with:
           name: coverage-report
@@ -270,36 +305,35 @@
           retention-days: 30
 
       - name: Comment PR with coverage
-        if: github.event_name == 'pull_request'
         uses: actions/github-script@v7
         with:
           script: |
             const fs = require('fs');
-            
+
             let coverageReport = '';
             try {
               coverageReport = fs.readFileSync('web/coverage-report.md', 'utf8');
             } catch (error) {
               coverageReport = '# Test Coverage Report\n\nNo coverage report generated.';
             }
-            
+
             const { data: comments } = await github.rest.issues.listComments({
               owner: context.repo.owner,
               repo: context.repo.repo,
               issue_number: context.issue.number,
             });
-            
+
             // Find existing coverage comment
-            const existingComment = comments.find(comment => 
-              comment.body.includes('📊 Code Coverage Report') && 
+            const existingComment = comments.find(comment =>
+              comment.body.includes('📊 Code Coverage Report') &&
               comment.user.type === 'Bot'
             );
-            
+
             const commentBody = `${coverageReport}
-            
+
             ---
             *Generated from Playwright e2e tests with JavaScript coverage collection.*`;
-            
+
             if (existingComment) {
               // Update existing comment
               await github.rest.issues.updateComment({
@@ -318,10 +352,7 @@
               });
             }
 
-  summary:
-=======
   tests-passed:
->>>>>>> 75d910ef
     if: always()
     needs: [test, merge-reports]
     runs-on: ubuntu-latest
