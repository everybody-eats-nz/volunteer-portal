{
  "name": "docs",
  "type": "module",
  "version": "0.0.1",
  "scripts": {
    "dev": "npm run build:widget && astro dev",
    "start": "astro dev",
    "build": "npm run build:widget && astro build",
    "preview": "astro preview",
    "astro": "astro",
    "build:widget": "cd widget && npm run build",
    "screenshots": "node scripts/generate-screenshots.js",
    "screenshots:dev": "DOCS_SCREENSHOT_URL=http://localhost:3000 node scripts/generate-screenshots.js"
  },
  "dependencies": {
    "@ai-sdk/anthropic": "^2.0.15",
    "@ai-sdk/openai": "^2.0.28",
    "@astrojs/starlight": "^0.35.2",
    "ai": "^5.0.41",
    "astro": "^5.6.1",
<<<<<<< HEAD
    "fs-extra": "^11.3.1",
    "gray-matter": "^4.0.3",
=======
    "astro-mermaid": "^1.0.4",
    "mermaid": "^11.11.0",
>>>>>>> 7ceff762
    "sharp": "^0.34.2",
    "starlight-sidebar-topics": "^0.6.0"
  },
  "devDependencies": {
    "playwright": "^1.49.0"
  }
}<|MERGE_RESOLUTION|>--- conflicted
+++ resolved
@@ -18,13 +18,10 @@
     "@astrojs/starlight": "^0.35.2",
     "ai": "^5.0.41",
     "astro": "^5.6.1",
-<<<<<<< HEAD
+    "astro-mermaid": "^1.0.4",
     "fs-extra": "^11.3.1",
     "gray-matter": "^4.0.3",
-=======
-    "astro-mermaid": "^1.0.4",
     "mermaid": "^11.11.0",
->>>>>>> 7ceff762
     "sharp": "^0.34.2",
     "starlight-sidebar-topics": "^0.6.0"
   },
